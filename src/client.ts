#!/usr/bin/env node

/**
 * MCP Client with OAuth support
 * A command-line client that connects to an MCP server using SSE with OAuth authentication.
 *
 * Run with: npx tsx client.ts https://example.remote/server [callback-port]
 *
 * If callback-port is not specified, an available port will be automatically selected.
 */

import { EventEmitter } from 'events'
import { Client } from '@modelcontextprotocol/sdk/client/index.js'
import { ListResourcesResultSchema, ListToolsResultSchema } from '@modelcontextprotocol/sdk/types.js'
import { NodeOAuthClientProvider } from './lib/node-oauth-client-provider'
import {
  parseCommandLineArgs,
  setupSignalHandlers,
  log,
  MCP_REMOTE_VERSION,
  getServerUrlHash,
  connectToRemoteServer,
  TransportStrategy,
} from './lib/utils'
import { StaticOAuthClientInformationFull, StaticOAuthClientMetadata } from './lib/types'
import { createLazyAuthCoordinator } from './lib/coordination'

/**
 * Main function to run the client
 */
async function runClient(
  serverUrl: string,
  callbackPort: number,
  headers: Record<string, string>,
  transportStrategy: TransportStrategy = 'http-first',
  staticOAuthClientMetadata: StaticOAuthClientMetadata,
  staticOAuthClientInfo: StaticOAuthClientInformationFull,
) {
  // Set up event emitter for auth flow
  const events = new EventEmitter()

  // Get the server URL hash for lockfile operations
  const serverUrlHash = getServerUrlHash(serverUrl)

  // Create a lazy auth coordinator
  const authCoordinator = createLazyAuthCoordinator(serverUrlHash, callbackPort, events)

  // Create the OAuth client provider
  const authProvider = new NodeOAuthClientProvider({
    serverUrl,
    callbackPort,
    clientName: 'MCP CLI Client',
    staticOAuthClientMetadata,
    staticOAuthClientInfo,
  })

  // Create the client
  const client = new Client(
    {
      name: 'mcp-remote',
      version: MCP_REMOTE_VERSION,
    },
    {
      capabilities: {},
    },
  )

  // Keep track of the server instance for cleanup
  let server: any = null

  // Define an auth initializer function
  const authInitializer = async () => {
    const authState = await authCoordinator.initializeAuth()

    // Store server in outer scope for cleanup
    server = authState.server

    // If auth was completed by another instance, just log that we'll use the auth from disk
    if (authState.skipBrowserAuth) {
      log('Authentication was completed by another instance - will use tokens from disk...')
      // TODO: remove, the callback is happening before the tokens are exchanged
      //  so we're slightly too early
      await new Promise((res) => setTimeout(res, 1_000))
    }

    return {
      waitForAuthCode: authState.waitForAuthCode,
      skipBrowserAuth: authState.skipBrowserAuth,
    }
  }

  try {
    // Connect to remote server with lazy authentication
    const transport = await connectToRemoteServer(client, serverUrl, authProvider, headers, authInitializer, transportStrategy)

    // Set up message and error handlers
    transport.onmessage = (message) => {
      log('Received message:', JSON.stringify(message, null, 2))
    }

    transport.onerror = (error) => {
      log('Transport error:', error)
    }

    transport.onclose = () => {
      log('Connection closed.')
      process.exit(0)
    }

    // Set up cleanup handler
    const cleanup = async () => {
      log('\nClosing connection...')
      await client.close()
      // If auth was initialized and server was created, close it
      if (server) {
        server.close()
      }
    }
    setupSignalHandlers(cleanup)

    log('Connected successfully!')

    try {
      // Request tools list
      log('Requesting tools list...')
      const tools = await client.request({ method: 'tools/list' }, ListToolsResultSchema)
      log('Tools:', JSON.stringify(tools, null, 2))
    } catch (e) {
      log('Error requesting tools list:', e)
    }

    try {
      // Request resources list
      log('Requesting resource list...')
      const resources = await client.request({ method: 'resources/list' }, ListResourcesResultSchema)
      log('Resources:', JSON.stringify(resources, null, 2))
    } catch (e) {
      log('Error requesting resources list:', e)
    }

    // log('Listening for messages. Press Ctrl+C to exit.')
    log('Exiting OK...')
    // Only close the server if it was initialized
    if (server) {
      server.close()
    }
    process.exit(0)
  } catch (error) {
    log('Fatal error:', error)
    // Only close the server if it was initialized
    if (server) {
      server.close()
    }
    process.exit(1)
  }
}

// Parse command-line arguments and run the client
<<<<<<< HEAD
parseCommandLineArgs(process.argv.slice(2), 3333, 'Usage: npx tsx client.ts <https://server-url> [callback-port]')
  .then(({ serverUrl, callbackPort, headers, transportStrategy, staticOAuthClientMetadata, staticOAuthClientInfo }) => {
    return runClient(serverUrl, callbackPort, headers, transportStrategy, staticOAuthClientMetadata, staticOAuthClientInfo)
=======
parseCommandLineArgs(process.argv.slice(2), 'Usage: npx tsx client.ts <https://server-url> [callback-port]')
  .then(({ serverUrl, callbackPort, headers, transportStrategy }) => {
    return runClient(serverUrl, callbackPort, headers, transportStrategy)
>>>>>>> 7eecc9ca
  })
  .catch((error) => {
    console.error('Fatal error:', error)
    process.exit(1)
  })<|MERGE_RESOLUTION|>--- conflicted
+++ resolved
@@ -156,15 +156,9 @@
 }
 
 // Parse command-line arguments and run the client
-<<<<<<< HEAD
-parseCommandLineArgs(process.argv.slice(2), 3333, 'Usage: npx tsx client.ts <https://server-url> [callback-port]')
+parseCommandLineArgs(process.argv.slice(2), 'Usage: npx tsx client.ts <https://server-url> [callback-port]')
   .then(({ serverUrl, callbackPort, headers, transportStrategy, staticOAuthClientMetadata, staticOAuthClientInfo }) => {
     return runClient(serverUrl, callbackPort, headers, transportStrategy, staticOAuthClientMetadata, staticOAuthClientInfo)
-=======
-parseCommandLineArgs(process.argv.slice(2), 'Usage: npx tsx client.ts <https://server-url> [callback-port]')
-  .then(({ serverUrl, callbackPort, headers, transportStrategy }) => {
-    return runClient(serverUrl, callbackPort, headers, transportStrategy)
->>>>>>> 7eecc9ca
   })
   .catch((error) => {
     console.error('Fatal error:', error)
