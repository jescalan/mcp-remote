#!/usr/bin/env node

/**
 * MCP Client with OAuth support
 * A command-line client that connects to an MCP server using SSE with OAuth authentication.
 *
 * Run with: npx tsx client.ts https://example.remote/server [callback-port]
 *
 * If callback-port is not specified, an available port will be automatically selected.
 */

import { EventEmitter } from 'events'
import { Client } from '@modelcontextprotocol/sdk/client/index.js'
import { ListResourcesResultSchema, ListToolsResultSchema } from '@modelcontextprotocol/sdk/types.js'
import { NodeOAuthClientProvider } from './lib/node-oauth-client-provider'
import {
  parseCommandLineArgs,
  setupSignalHandlers,
  log,
  MCP_REMOTE_VERSION,
  getServerUrlHash,
  connectToRemoteServer,
  TransportStrategy,
} from './lib/utils'
import { StaticOAuthClientInformationFull, StaticOAuthClientMetadata } from './lib/types'
import { createLazyAuthCoordinator } from './lib/coordination'

/**
 * Main function to run the client
 */
async function runClient(
  serverUrl: string,
  callbackPort: number,
  headers: Record<string, string>,
  transportStrategy: TransportStrategy = 'http-first',
<<<<<<< HEAD
  staticOAuthClientMetadata: StaticOAuthClientMetadata,
  staticOAuthClientInfo: StaticOAuthClientInformationFull,
=======
  host: string,
>>>>>>> dfe1eabf
) {
  // Set up event emitter for auth flow
  const events = new EventEmitter()

  // Get the server URL hash for lockfile operations
  const serverUrlHash = getServerUrlHash(serverUrl)

  // Create a lazy auth coordinator
  const authCoordinator = createLazyAuthCoordinator(serverUrlHash, callbackPort, events)

  // Create the OAuth client provider
  const authProvider = new NodeOAuthClientProvider({
    serverUrl,
    callbackPort,
    host,
    clientName: 'MCP CLI Client',
    staticOAuthClientMetadata,
    staticOAuthClientInfo,
  })

  // Create the client
  const client = new Client(
    {
      name: 'mcp-remote',
      version: MCP_REMOTE_VERSION,
    },
    {
      capabilities: {},
    },
  )

  // Keep track of the server instance for cleanup
  let server: any = null

  // Define an auth initializer function
  const authInitializer = async () => {
    const authState = await authCoordinator.initializeAuth()

    // Store server in outer scope for cleanup
    server = authState.server

    // If auth was completed by another instance, just log that we'll use the auth from disk
    if (authState.skipBrowserAuth) {
      log('Authentication was completed by another instance - will use tokens from disk...')
      // TODO: remove, the callback is happening before the tokens are exchanged
      //  so we're slightly too early
      await new Promise((res) => setTimeout(res, 1_000))
    }

    return {
      waitForAuthCode: authState.waitForAuthCode,
      skipBrowserAuth: authState.skipBrowserAuth,
    }
  }

  try {
    // Connect to remote server with lazy authentication
    const transport = await connectToRemoteServer(client, serverUrl, authProvider, headers, authInitializer, transportStrategy)

    // Set up message and error handlers
    transport.onmessage = (message) => {
      log('Received message:', JSON.stringify(message, null, 2))
    }

    transport.onerror = (error) => {
      log('Transport error:', error)
    }

    transport.onclose = () => {
      log('Connection closed.')
      process.exit(0)
    }

    // Set up cleanup handler
    const cleanup = async () => {
      log('\nClosing connection...')
      await client.close()
      // If auth was initialized and server was created, close it
      if (server) {
        server.close()
      }
    }
    setupSignalHandlers(cleanup)

    log('Connected successfully!')

    try {
      // Request tools list
      log('Requesting tools list...')
      const tools = await client.request({ method: 'tools/list' }, ListToolsResultSchema)
      log('Tools:', JSON.stringify(tools, null, 2))
    } catch (e) {
      log('Error requesting tools list:', e)
    }

    try {
      // Request resources list
      log('Requesting resource list...')
      const resources = await client.request({ method: 'resources/list' }, ListResourcesResultSchema)
      log('Resources:', JSON.stringify(resources, null, 2))
    } catch (e) {
      log('Error requesting resources list:', e)
    }

    // log('Listening for messages. Press Ctrl+C to exit.')
    log('Exiting OK...')
    // Only close the server if it was initialized
    if (server) {
      server.close()
    }
    process.exit(0)
  } catch (error) {
    log('Fatal error:', error)
    // Only close the server if it was initialized
    if (server) {
      server.close()
    }
    process.exit(1)
  }
}

// Parse command-line arguments and run the client
<<<<<<< HEAD
parseCommandLineArgs(process.argv.slice(2), 'Usage: npx tsx client.ts <https://server-url> [callback-port]')
  .then(({ serverUrl, callbackPort, headers, transportStrategy, staticOAuthClientMetadata, staticOAuthClientInfo }) => {
    return runClient(serverUrl, callbackPort, headers, transportStrategy, staticOAuthClientMetadata, staticOAuthClientInfo)
=======
parseCommandLineArgs(process.argv.slice(2), 'Usage: npx tsx client.ts <https://server-url> [callback-port] [--debug]')
  .then(({ serverUrl, callbackPort, headers, transportStrategy, host, debug }) => {
    return runClient(serverUrl, callbackPort, headers, transportStrategy, host)
>>>>>>> dfe1eabf
  })
  .catch((error) => {
    console.error('Fatal error:', error)
    process.exit(1)
  })<|MERGE_RESOLUTION|>--- conflicted
+++ resolved
@@ -33,12 +33,9 @@
   callbackPort: number,
   headers: Record<string, string>,
   transportStrategy: TransportStrategy = 'http-first',
-<<<<<<< HEAD
+  host: string,
   staticOAuthClientMetadata: StaticOAuthClientMetadata,
   staticOAuthClientInfo: StaticOAuthClientInformationFull,
-=======
-  host: string,
->>>>>>> dfe1eabf
 ) {
   // Set up event emitter for auth flow
   const events = new EventEmitter()
@@ -161,15 +158,9 @@
 }
 
 // Parse command-line arguments and run the client
-<<<<<<< HEAD
-parseCommandLineArgs(process.argv.slice(2), 'Usage: npx tsx client.ts <https://server-url> [callback-port]')
-  .then(({ serverUrl, callbackPort, headers, transportStrategy, staticOAuthClientMetadata, staticOAuthClientInfo }) => {
-    return runClient(serverUrl, callbackPort, headers, transportStrategy, staticOAuthClientMetadata, staticOAuthClientInfo)
-=======
 parseCommandLineArgs(process.argv.slice(2), 'Usage: npx tsx client.ts <https://server-url> [callback-port] [--debug]')
-  .then(({ serverUrl, callbackPort, headers, transportStrategy, host, debug }) => {
-    return runClient(serverUrl, callbackPort, headers, transportStrategy, host)
->>>>>>> dfe1eabf
+  .then(({ serverUrl, callbackPort, headers, transportStrategy, host, staticOAuthClientMetadata, staticOAuthClientInfo }) => {
+    return runClient(serverUrl, callbackPort, headers, transportStrategy, host, staticOAuthClientMetadata, staticOAuthClientInfo)
   })
   .catch((error) => {
     console.error('Fatal error:', error)
