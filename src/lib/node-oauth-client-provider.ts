import open from 'open'
import { OAuthClientProvider } from '@modelcontextprotocol/sdk/client/auth.js'
import {
  OAuthClientInformationFull,
  OAuthClientInformationFullSchema,
  OAuthTokens,
  OAuthTokensSchema,
} from '@modelcontextprotocol/sdk/shared/auth.js'
import type { OAuthProviderOptions, StaticOAuthClientMetadata } from './types'
import { readJsonFile, writeJsonFile, readTextFile, writeTextFile } from './mcp-auth-config'
import { getServerUrlHash, log, MCP_REMOTE_VERSION } from './utils'
import { StaticOAuthClientInformationFull } from './types'

/**
 * Implements the OAuthClientProvider interface for Node.js environments.
 * Handles OAuth flow and token storage for MCP clients.
 */
export class NodeOAuthClientProvider implements OAuthClientProvider {
  private serverUrlHash: string
  private callbackPath: string
  private clientName: string
  private clientUri: string
  private softwareId: string
  private softwareVersion: string
  private staticOAuthClientMetadata: StaticOAuthClientMetadata
  private staticOAuthClientInfo: StaticOAuthClientInformationFull

  /**
   * Creates a new NodeOAuthClientProvider
   * @param options Configuration options for the provider
   */
  constructor(readonly options: OAuthProviderOptions) {
    this.serverUrlHash = getServerUrlHash(options.serverUrl)
    this.callbackPath = options.callbackPath || '/oauth/callback'
    this.clientName = options.clientName || 'MCP CLI Client'
    this.clientUri = options.clientUri || 'https://github.com/modelcontextprotocol/mcp-cli'
    this.softwareId = options.softwareId || '2e6dc280-f3c3-4e01-99a7-8181dbd1d23d'
    this.softwareVersion = options.softwareVersion || MCP_REMOTE_VERSION
    this.staticOAuthClientMetadata = options.staticOAuthClientMetadata
    this.staticOAuthClientInfo = options.staticOAuthClientInfo
  }

  get redirectUrl(): string {
    return `http://localhost:${this.options.callbackPort}${this.callbackPath}`
  }

  get clientMetadata() {
    return {
      redirect_uris: [this.redirectUrl],
      token_endpoint_auth_method: 'none',
      grant_types: ['authorization_code', 'refresh_token'],
      response_types: ['code'],
      client_name: this.clientName,
      client_uri: this.clientUri,
      software_id: this.softwareId,
      software_version: this.softwareVersion,
      ...this.staticOAuthClientMetadata,
    }
  }

  /**
   * Gets the client information if it exists
   * @returns The client information or undefined
   */
<<<<<<< HEAD
  async clientInformation(): Promise<OAuthClientInformation | undefined> {
    if (this.staticOAuthClientInfo) {
      return this.staticOAuthClientInfo
    }
=======
  async clientInformation(): Promise<OAuthClientInformationFull | undefined> {
>>>>>>> 7eecc9ca
    // log('Reading client info')
    return readJsonFile<OAuthClientInformationFull>(this.serverUrlHash, 'client_info.json', OAuthClientInformationFullSchema)
  }

  /**
   * Saves client information
   * @param clientInformation The client information to save
   */
  async saveClientInformation(clientInformation: OAuthClientInformationFull): Promise<void> {
    // log('Saving client info')
    await writeJsonFile(this.serverUrlHash, 'client_info.json', clientInformation)
  }

  /**
   * Gets the OAuth tokens if they exist
   * @returns The OAuth tokens or undefined
   */
  async tokens(): Promise<OAuthTokens | undefined> {
    // log('Reading tokens')
    // console.log(new Error().stack)
    return readJsonFile<OAuthTokens>(this.serverUrlHash, 'tokens.json', OAuthTokensSchema)
  }

  /**
   * Saves OAuth tokens
   * @param tokens The tokens to save
   */
  async saveTokens(tokens: OAuthTokens): Promise<void> {
    // log('Saving tokens')
    await writeJsonFile(this.serverUrlHash, 'tokens.json', tokens)
  }

  /**
   * Redirects the user to the authorization URL
   * @param authorizationUrl The URL to redirect to
   */
  async redirectToAuthorization(authorizationUrl: URL): Promise<void> {
    log(`\nPlease authorize this client by visiting:\n${authorizationUrl.toString()}\n`)
    try {
      await open(authorizationUrl.toString())
      log('Browser opened automatically.')
    } catch (error) {
      log('Could not open browser automatically. Please copy and paste the URL above into your browser.')
    }
  }

  /**
   * Saves the PKCE code verifier
   * @param codeVerifier The code verifier to save
   */
  async saveCodeVerifier(codeVerifier: string): Promise<void> {
    // log('Saving code verifier')
    await writeTextFile(this.serverUrlHash, 'code_verifier.txt', codeVerifier)
  }

  /**
   * Gets the PKCE code verifier
   * @returns The code verifier
   */
  async codeVerifier(): Promise<string> {
    // log('Reading code verifier')
    return await readTextFile(this.serverUrlHash, 'code_verifier.txt', 'No code verifier saved for session')
  }
}<|MERGE_RESOLUTION|>--- conflicted
+++ resolved
@@ -62,14 +62,10 @@
    * Gets the client information if it exists
    * @returns The client information or undefined
    */
-<<<<<<< HEAD
-  async clientInformation(): Promise<OAuthClientInformation | undefined> {
+  async clientInformation(): Promise<OAuthClientInformationFull | undefined> {
     if (this.staticOAuthClientInfo) {
       return this.staticOAuthClientInfo
     }
-=======
-  async clientInformation(): Promise<OAuthClientInformationFull | undefined> {
->>>>>>> 7eecc9ca
     // log('Reading client info')
     return readJsonFile<OAuthClientInformationFull>(this.serverUrlHash, 'client_info.json', OAuthClientInformationFullSchema)
   }
