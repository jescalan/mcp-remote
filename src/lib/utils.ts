import { OAuthClientProvider, UnauthorizedError } from '@modelcontextprotocol/sdk/client/auth.js'
import { Client } from '@modelcontextprotocol/sdk/client/index.js'
import { SSEClientTransport } from '@modelcontextprotocol/sdk/client/sse.js'
import { StreamableHTTPClientTransport } from '@modelcontextprotocol/sdk/client/streamableHttp.js'
import { Transport } from '@modelcontextprotocol/sdk/shared/transport.js'
import { OAuthClientInformationFull, OAuthClientInformationFullSchema } from '@modelcontextprotocol/sdk/shared/auth.js'
import { OAuthCallbackServerOptions } from './types'
import { getConfigFilePath, readJsonFile } from './mcp-auth-config'
import express from 'express'
import net from 'net'
import crypto from 'crypto'
import fs from 'fs/promises'

// Connection constants
export const REASON_AUTH_NEEDED = 'authentication-needed'
export const REASON_TRANSPORT_FALLBACK = 'falling-back-to-alternate-transport'

// Transport strategy types
export type TransportStrategy = 'sse-only' | 'http-only' | 'sse-first' | 'http-first'
<<<<<<< HEAD
import { OAuthCallbackServerOptions, StaticOAuthClientInformationFull, StaticOAuthClientMetadata } from './types'
import express from 'express'
import net from 'net'
import crypto from 'crypto'
=======
>>>>>>> 7eecc9ca

// Package version from package.json
export const MCP_REMOTE_VERSION = require('../../package.json').version

const pid = process.pid
export function log(str: string, ...rest: unknown[]) {
  // Using stderr so that it doesn't interfere with stdout
  console.error(`[${pid}] ${str}`, ...rest)
}

/**
 * Creates a bidirectional proxy between two transports
 * @param params The transport connections to proxy between
 */
export function mcpProxy({ transportToClient, transportToServer }: { transportToClient: Transport; transportToServer: Transport }) {
  let transportToClientClosed = false
  let transportToServerClosed = false

  transportToClient.onmessage = (_message) => {
    // TODO: fix types
    const message = _message as any
    log('[Local→Remote]', message.method || message.id)
    if (message.method === 'initialize') {
      const { clientInfo } = message.params
      if (clientInfo) clientInfo.name = `${clientInfo.name} (via mcp-remote ${MCP_REMOTE_VERSION})`
      log(JSON.stringify(message, null, 2))
    }
    transportToServer.send(message).catch(onServerError)
  }

  transportToServer.onmessage = (_message) => {
    // TODO: fix types
    const message = _message as any
    log('[Remote→Local]', message.method || message.id)
    transportToClient.send(message).catch(onClientError)
  }

  transportToClient.onclose = () => {
    if (transportToServerClosed) {
      return
    }

    transportToClientClosed = true
    transportToServer.close().catch(onServerError)
  }

  transportToServer.onclose = () => {
    if (transportToClientClosed) {
      return
    }
    transportToServerClosed = true
    transportToClient.close().catch(onClientError)
  }

  transportToClient.onerror = onClientError
  transportToServer.onerror = onServerError

  function onClientError(error: Error) {
    log('Error from local client:', error)
  }

  function onServerError(error: Error) {
    log('Error from remote server:', error)
  }
}

/**
 * Type for the auth initialization function
 */
export type AuthInitializer = () => Promise<{
  waitForAuthCode: () => Promise<string>
  skipBrowserAuth: boolean
}>

/**
 * Creates and connects to a remote server with OAuth authentication
 * @param client The client to connect with
 * @param serverUrl The URL of the remote server
 * @param authProvider The OAuth client provider
 * @param headers Additional headers to send with the request
 * @param authInitializer Function to initialize authentication when needed
 * @param transportStrategy Strategy for selecting transport type ('sse-only', 'http-only', 'sse-first', 'http-first')
 * @param recursionReasons Set of reasons for recursive calls (internal use)
 * @returns The connected transport
 */
export async function connectToRemoteServer(
  client: Client | null,
  serverUrl: string,
  authProvider: OAuthClientProvider,
  headers: Record<string, string>,
  authInitializer: AuthInitializer,
  transportStrategy: TransportStrategy = 'http-first',
  recursionReasons: Set<string> = new Set(),
): Promise<Transport> {
  log(`[${pid}] Connecting to remote server: ${serverUrl}`)
  const url = new URL(serverUrl)

  // Create transport with eventSourceInit to pass Authorization header if present
  const eventSourceInit = {
    fetch: (url: string | URL, init?: RequestInit) => {
      return Promise.resolve(authProvider?.tokens?.()).then((tokens) =>
        fetch(url, {
          ...init,
          headers: {
            ...(init?.headers as Record<string, string> | undefined),
            ...headers,
            ...(tokens?.access_token ? { Authorization: `Bearer ${tokens.access_token}` } : {}),
            Accept: 'text/event-stream',
          } as Record<string, string>,
        }),
      )
    },
  }

  log(`Using transport strategy: ${transportStrategy}`)
  // Determine if we should attempt to fallback on error
  // Choose transport based on user strategy and recursion history
  const shouldAttemptFallback = transportStrategy === 'http-first' || transportStrategy === 'sse-first'

  // Create transport instance based on the strategy
  const sseTransport = transportStrategy === 'sse-only' || transportStrategy === 'sse-first'
  const transport = sseTransport
    ? new SSEClientTransport(url, {
        authProvider,
        requestInit: { headers },
        eventSourceInit,
      })
    : new StreamableHTTPClientTransport(url, {
        authProvider,
        requestInit: { headers },
      })

  try {
    if (client) {
      await client.connect(transport)
    } else {
      await transport.start()
      if (!sseTransport) {
        // Extremely hacky, but we didn't actually send a request when calling transport.start() above, so we don't
        // know if we're even talking to an HTTP server. But if we forced that now we'd get an error later saying that
        // the client is already connected. So let's just create a one-off client to make a single request and figure
        // out if we're actually talking to an HTTP server or not.
        const testTransport = new StreamableHTTPClientTransport(url, { authProvider, requestInit: { headers } })
        const testClient = new Client({ name: 'mcp-remote-fallback-test', version: '0.0.0' }, { capabilities: {} })
        await testClient.connect(testTransport)
      }
    }
    log(`Connected to remote server using ${transport.constructor.name}`)

    return transport
  } catch (error) {
    // Check if it's a protocol error and we should attempt fallback
    if (
      error instanceof Error &&
      shouldAttemptFallback &&
      (error.message.includes('405') ||
        error.message.includes('Method Not Allowed') ||
        error.message.includes('404') ||
        error.message.includes('Not Found'))
    ) {
      log(`Received error: ${error.message}`)

      // If we've already tried falling back once, throw an error
      if (recursionReasons.has(REASON_TRANSPORT_FALLBACK)) {
        const errorMessage = `Already attempted transport fallback. Giving up.`
        log(errorMessage)
        throw new Error(errorMessage)
      }

      log(`Recursively reconnecting for reason: ${REASON_TRANSPORT_FALLBACK}`)

      // Add to recursion reasons set
      recursionReasons.add(REASON_TRANSPORT_FALLBACK)

      // Recursively call connectToRemoteServer with the updated recursion tracking
      return connectToRemoteServer(
        client,
        serverUrl,
        authProvider,
        headers,
        authInitializer,
        sseTransport ? 'http-only' : 'sse-only',
        recursionReasons,
      )
    } else if (error instanceof UnauthorizedError || (error instanceof Error && error.message.includes('Unauthorized'))) {
      log('Authentication required. Initializing auth...')

      // Initialize authentication on-demand
      const { waitForAuthCode, skipBrowserAuth } = await authInitializer()

      if (skipBrowserAuth) {
        log('Authentication required but skipping browser auth - using shared auth')
      } else {
        log('Authentication required. Waiting for authorization...')
      }

      // Wait for the authorization code from the callback
      const code = await waitForAuthCode()

      try {
        log('Completing authorization...')
        await transport.finishAuth(code)

        if (recursionReasons.has(REASON_AUTH_NEEDED)) {
          const errorMessage = `Already attempted reconnection for reason: ${REASON_AUTH_NEEDED}. Giving up.`
          log(errorMessage)
          throw new Error(errorMessage)
        }

        // Track this reason for recursion
        recursionReasons.add(REASON_AUTH_NEEDED)
        log(`Recursively reconnecting for reason: ${REASON_AUTH_NEEDED}`)

        // Recursively call connectToRemoteServer with the updated recursion tracking
        return connectToRemoteServer(client, serverUrl, authProvider, headers, authInitializer, transportStrategy, recursionReasons)
      } catch (authError) {
        log('Authorization error:', authError)
        throw authError
      }
    } else {
      log('Connection error:', error)
      throw error
    }
  }
}

/**
 * Sets up an Express server to handle OAuth callbacks
 * @param options The server options
 * @returns An object with the server, authCode, and waitForAuthCode function
 */
export function setupOAuthCallbackServerWithLongPoll(options: OAuthCallbackServerOptions) {
  let authCode: string | null = null
  const app = express()

  // Create a promise to track when auth is completed
  let authCompletedResolve: (code: string) => void
  const authCompletedPromise = new Promise<string>((resolve) => {
    authCompletedResolve = resolve
  })

  // Long-polling endpoint
  app.get('/wait-for-auth', (req, res) => {
    if (authCode) {
      // Auth already completed - just return 200 without the actual code
      // Secondary instances will read tokens from disk
      log('Auth already completed, returning 200')
      res.status(200).send('Authentication completed')
      return
    }

    if (req.query.poll === 'false') {
      log('Client requested no long poll, responding with 202')
      res.status(202).send('Authentication in progress')
      return
    }

    // Long poll - wait for up to 30 seconds
    const longPollTimeout = setTimeout(() => {
      log('Long poll timeout reached, responding with 202')
      res.status(202).send('Authentication in progress')
    }, 30000)

    // If auth completes while we're waiting, send the response immediately
    authCompletedPromise
      .then(() => {
        clearTimeout(longPollTimeout)
        if (!res.headersSent) {
          log('Auth completed during long poll, responding with 200')
          res.status(200).send('Authentication completed')
        }
      })
      .catch(() => {
        clearTimeout(longPollTimeout)
        if (!res.headersSent) {
          log('Auth failed during long poll, responding with 500')
          res.status(500).send('Authentication failed')
        }
      })
  })

  // OAuth callback endpoint
  app.get(options.path, (req, res) => {
    const code = req.query.code as string | undefined
    if (!code) {
      res.status(400).send('Error: No authorization code received')
      return
    }

    authCode = code
    log('Auth code received, resolving promise')
    authCompletedResolve(code)

    res.send(`
      Authorization successful!
      You may close this window and return to the CLI.
      <script>
        // If this is a non-interactive session (no manual approval step was required) then
        // this should automatically close the window. If not, this will have no effect and
        // the user will see the message above.
        window.close();
      </script>
    `)

    // Notify main flow that auth code is available
    options.events.emit('auth-code-received', code)
  })

  const server = app.listen(options.port, () => {
    log(`OAuth callback server running at http://127.0.0.1:${options.port}`)
  })

  const waitForAuthCode = (): Promise<string> => {
    return new Promise((resolve) => {
      if (authCode) {
        resolve(authCode)
        return
      }

      options.events.once('auth-code-received', (code) => {
        resolve(code)
      })
    })
  }

  return { server, authCode, waitForAuthCode, authCompletedPromise }
}

/**
 * Sets up an Express server to handle OAuth callbacks
 * @param options The server options
 * @returns An object with the server, authCode, and waitForAuthCode function
 */
export function setupOAuthCallbackServer(options: OAuthCallbackServerOptions) {
  const { server, authCode, waitForAuthCode } = setupOAuthCallbackServerWithLongPoll(options)
  return { server, authCode, waitForAuthCode }
}

async function findExistingClientPort(serverUrlHash: string): Promise<number | undefined> {
  const clientInfo = await readJsonFile<OAuthClientInformationFull>(serverUrlHash, 'client_info.json', OAuthClientInformationFullSchema)
  if (!clientInfo) {
    return undefined
  }

  const localhostRedirectUri = clientInfo.redirect_uris.map((uri) => new URL(uri)).find(({ hostname }) => hostname === 'localhost')
  if (!localhostRedirectUri) {
    throw new Error('Cannot find localhost callback URI from existing client information')
  }

  return parseInt(localhostRedirectUri.port)
}

function calculateDefaultPort(serverUrlHash: string): number {
  // Convert the first 4 bytes of the serverUrlHash into a port offset
  const offset = parseInt(serverUrlHash.substring(0, 4), 16)
  // Pick a consistent but random-seeming port from 3335 to 49151
  return 3335 + (offset % 45816)
}

/**
 * Finds an available port on the local machine
 * @param preferredPort Optional preferred port to try first
 * @returns A promise that resolves to an available port number
 */
export async function findAvailablePort(preferredPort?: number): Promise<number> {
  return new Promise((resolve, reject) => {
    const server = net.createServer()

    server.on('error', (err: NodeJS.ErrnoException) => {
      if (err.code === 'EADDRINUSE') {
        // If preferred port is in use, get a random port
        server.listen(0)
      } else {
        reject(err)
      }
    })

    server.on('listening', () => {
      const { port } = server.address() as net.AddressInfo
      server.close(() => {
        resolve(port)
      })
    })

    // Try preferred port first, or get a random port
    server.listen(preferredPort || 0)
  })
}

/**
 * Parses command line arguments for MCP clients and proxies
 * @param args Command line arguments
 * @param usage Usage message to show on error
 * @returns A promise that resolves to an object with parsed serverUrl, callbackPort and headers
 */
export async function parseCommandLineArgs(args: string[], usage: string) {
  // Process headers
  const headers: Record<string, string> = {}
  let i = 0
  while (i < args.length) {
    if (args[i] === '--header' && i < args.length - 1) {
      const value = args[i + 1]
      const match = value.match(/^([A-Za-z0-9_-]+):(.*)$/)
      if (match) {
        headers[match[1]] = match[2]
      } else {
        log(`Warning: ignoring invalid header argument: ${value}`)
      }
      args.splice(i, 2)
      // Do not increment i, as the array has shifted
      continue
    }
    i++
  }

  const serverUrl = args[0]
  const specifiedPort = args[1] ? parseInt(args[1]) : undefined
  const allowHttp = args.includes('--allow-http')

  // Parse transport strategy
  let transportStrategy: TransportStrategy = 'http-first' // Default
  const transportIndex = args.indexOf('--transport')
  if (transportIndex !== -1 && transportIndex < args.length - 1) {
    const strategy = args[transportIndex + 1]
    if (strategy === 'sse-only' || strategy === 'http-only' || strategy === 'sse-first' || strategy === 'http-first') {
      transportStrategy = strategy as TransportStrategy
      log(`Using transport strategy: ${transportStrategy}`)
    } else {
      log(`Warning: Ignoring invalid transport strategy: ${strategy}. Valid values are: sse-only, http-only, sse-first, http-first`)
    }
  }

  let staticOAuthClientMetadata: StaticOAuthClientMetadata = null
  const staticOAuthClientMetadataIndex = args.indexOf('--static-oauth-client-metadata')
  if (staticOAuthClientMetadataIndex !== -1 && staticOAuthClientMetadataIndex < args.length - 1) {
    staticOAuthClientMetadata = JSON.parse(args[staticOAuthClientMetadataIndex + 1])
    if (staticOAuthClientMetadata) {
      log(`Using static OAuth client metadata`)
    }
  }

  // parse static OAuth client information, if provided
  // defaults to OAuth dynamic client registration
  let staticOAuthClientInfo: StaticOAuthClientInformationFull = null
  const staticOAuthClientInfoIndex = args.indexOf('--static-oauth-client-info')
  if (staticOAuthClientInfoIndex !== -1 && staticOAuthClientInfoIndex < args.length - 1) {
    staticOAuthClientInfo = JSON.parse(args[staticOAuthClientInfoIndex + 1])
    if (staticOAuthClientInfo) {
      log(`Using static OAuth client information`)
    }
  }

  if (!serverUrl) {
    log(usage)
    process.exit(1)
  }

  const url = new URL(serverUrl)
  const isLocalhost = (url.hostname === 'localhost' || url.hostname === '127.0.0.1') && url.protocol === 'http:'

  if (!(url.protocol == 'https:' || isLocalhost || allowHttp)) {
    log('Error: Non-HTTPS URLs are only allowed for localhost or when --allow-http flag is provided')
    log(usage)
    process.exit(1)
  }
  const serverUrlHash = getServerUrlHash(serverUrl)
  const defaultPort = calculateDefaultPort(serverUrlHash)

  // Use the specified port, or the existing client port or fallback to find an available one
  const [existingClientPort, availablePort] = await Promise.all([findExistingClientPort(serverUrlHash), findAvailablePort(defaultPort)])
  let callbackPort: number

  if (specifiedPort) {
    if (existingClientPort && specifiedPort !== existingClientPort) {
      log(
        `Warning! Specified callback port of ${specifiedPort}, which conflicts with existing client registration port ${existingClientPort}. Deleting existing client data to force reregistration.`,
      )
      await fs.rm(getConfigFilePath(serverUrlHash, 'client_info.json'))
    }
    log(`Using specified callback port: ${specifiedPort}`)
    callbackPort = specifiedPort
  } else if (existingClientPort) {
    log(`Using existing client port: ${existingClientPort}`)
    callbackPort = existingClientPort
  } else {
    log(`Using automatically selected callback port: ${availablePort}`)
    callbackPort = availablePort
  }

  if (Object.keys(headers).length > 0) {
    log(`Using custom headers: ${JSON.stringify(headers)}`)
  }
  // Replace environment variables in headers
  // example `Authorization: Bearer ${TOKEN}` will read process.env.TOKEN
  for (const [key, value] of Object.entries(headers)) {
    headers[key] = value.replace(/\$\{([^}]+)}/g, (match, envVarName) => {
      const envVarValue = process.env[envVarName]

      if (envVarValue !== undefined) {
        log(`Replacing ${match} with environment value in header '${key}'`)
        return envVarValue
      } else {
        log(`Warning: Environment variable '${envVarName}' not found for header '${key}'.`)
        return ''
      }
    })
  }

  return { serverUrl, callbackPort, headers, transportStrategy, staticOAuthClientMetadata, staticOAuthClientInfo }
}

/**
 * Sets up signal handlers for graceful shutdown
 * @param cleanup Cleanup function to run on shutdown
 */
export function setupSignalHandlers(cleanup: () => Promise<void>) {
  process.on('SIGINT', async () => {
    log('\nShutting down...')
    await cleanup()
    process.exit(0)
  })

  // Keep the process alive
  process.stdin.resume()
  process.stdin.on('end', async () => {
    log('\nShutting down...')
    await cleanup()
    process.exit(0)
  })
}

/**
 * Generates a hash for the server URL to use in filenames
 * @param serverUrl The server URL to hash
 * @returns The hashed server URL
 */
export function getServerUrlHash(serverUrl: string): string {
  return crypto.createHash('md5').update(serverUrl).digest('hex')
}<|MERGE_RESOLUTION|>--- conflicted
+++ resolved
@@ -17,13 +17,6 @@
 
 // Transport strategy types
 export type TransportStrategy = 'sse-only' | 'http-only' | 'sse-first' | 'http-first'
-<<<<<<< HEAD
-import { OAuthCallbackServerOptions, StaticOAuthClientInformationFull, StaticOAuthClientMetadata } from './types'
-import express from 'express'
-import net from 'net'
-import crypto from 'crypto'
-=======
->>>>>>> 7eecc9ca
 
 // Package version from package.json
 export const MCP_REMOTE_VERSION = require('../../package.json').version
