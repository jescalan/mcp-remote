import { OAuthClientProvider, UnauthorizedError } from '@modelcontextprotocol/sdk/client/auth.js'
import { Client } from '@modelcontextprotocol/sdk/client/index.js'
import { SSEClientTransport } from '@modelcontextprotocol/sdk/client/sse.js'
import { StreamableHTTPClientTransport } from '@modelcontextprotocol/sdk/client/streamableHttp.js'
import { Transport } from '@modelcontextprotocol/sdk/shared/transport.js'
import { OAuthClientInformationFull, OAuthClientInformationFullSchema } from '@modelcontextprotocol/sdk/shared/auth.js'
import { OAuthCallbackServerOptions, StaticOAuthClientInformationFull, StaticOAuthClientMetadata } from './types'
import { getConfigFilePath, readJsonFile } from './mcp-auth-config'
import express from 'express'
import net from 'net'
import crypto from 'crypto'
import fs from 'fs/promises'
import path from 'path'
import os from 'os'

// Global type declaration for typescript
declare global {
  var currentServerUrlHash: string | undefined;
}

// Connection constants
export const REASON_AUTH_NEEDED = 'authentication-needed'
export const REASON_TRANSPORT_FALLBACK = 'falling-back-to-alternate-transport'

// Transport strategy types
export type TransportStrategy = 'sse-only' | 'http-only' | 'sse-first' | 'http-first'

// Package version from package.json
export const MCP_REMOTE_VERSION = require('../../package.json').version

const pid = process.pid
// Global debug flag
export let DEBUG = false;

// Helper function for timestamp formatting
function getTimestamp(): string {
  const now = new Date();
  return now.toISOString();
}

// Debug logging function
export async function debugLog(serverUrlHash: string, message: string, ...args: any[]): Promise<void> {
  if (!DEBUG) return;
  
  try {
    // Format with timestamp and PID
    const formattedMessage = `[${getTimestamp()}][${pid}] ${message}`;
    
    // Log to console
    console.error(formattedMessage, ...args);
    
    // Ensure config directory exists
    const configDir = process.env.MCP_REMOTE_CONFIG_DIR || path.join(os.homedir(), '.mcp-auth');
    await fs.mkdir(configDir, { recursive: true });
    
    // Append to log file
    const logPath = path.join(configDir, `${serverUrlHash}_debug.log`);
    const logMessage = `${formattedMessage} ${args.map(arg => 
      typeof arg === 'object' ? JSON.stringify(arg) : String(arg)
    ).join(' ')}\n`;
    
    await fs.appendFile(logPath, logMessage, { encoding: 'utf8' });
  } catch (error) {
    // Fallback to console if file logging fails
    console.error(`[DEBUG LOG ERROR] ${error}`);
  }
}

export function log(str: string, ...rest: unknown[]) {
  // Using stderr so that it doesn't interfere with stdout
  console.error(`[${pid}] ${str}`, ...rest);
  
  // If debug mode is on, also log to debug file
  if (DEBUG && global.currentServerUrlHash) {
    debugLog(global.currentServerUrlHash, str, ...rest).catch(() => {});
  }
}

/**
 * Creates a bidirectional proxy between two transports
 * @param params The transport connections to proxy between
 */
export function mcpProxy({ transportToClient, transportToServer }: { transportToClient: Transport; transportToServer: Transport }) {
  let transportToClientClosed = false
  let transportToServerClosed = false

  transportToClient.onmessage = (_message) => {
    // TODO: fix types
    const message = _message as any
    log('[Local→Remote]', message.method || message.id)
    
    if (DEBUG) {
      debugLog(global.currentServerUrlHash!, 'Local → Remote message', {
        method: message.method,
        id: message.id,
        params: message.params ? JSON.stringify(message.params).substring(0, 500) : undefined
      }).catch(() => {})
    }
    
    if (message.method === 'initialize') {
      const { clientInfo } = message.params
      if (clientInfo) clientInfo.name = `${clientInfo.name} (via mcp-remote ${MCP_REMOTE_VERSION})`
      log(JSON.stringify(message, null, 2))
      
      if (DEBUG) {
        debugLog(global.currentServerUrlHash!, 'Initialize message with modified client info', { clientInfo }).catch(() => {})
      }
    }
    
    transportToServer.send(message).catch(onServerError)
  }

  transportToServer.onmessage = (_message) => {
    // TODO: fix types
    const message = _message as any
    log('[Remote→Local]', message.method || message.id)
    
    if (DEBUG) {
      debugLog(global.currentServerUrlHash!, 'Remote → Local message', {
        method: message.method,
        id: message.id,
        result: message.result ? 'result-present' : undefined,
        error: message.error
      }).catch(() => {})
    }
    
    transportToClient.send(message).catch(onClientError)
  }

  transportToClient.onclose = () => {
    if (transportToServerClosed) {
      return
    }

    transportToClientClosed = true
    if (DEBUG) debugLog(global.currentServerUrlHash!, 'Local transport closed, closing remote transport').catch(() => {})
    transportToServer.close().catch(onServerError)
  }

  transportToServer.onclose = () => {
    if (transportToClientClosed) {
      return
    }
    transportToServerClosed = true
    if (DEBUG) debugLog(global.currentServerUrlHash!, 'Remote transport closed, closing local transport').catch(() => {})
    transportToClient.close().catch(onClientError)
  }

  transportToClient.onerror = onClientError
  transportToServer.onerror = onServerError

  function onClientError(error: Error) {
    log('Error from local client:', error)
    if (DEBUG) debugLog(global.currentServerUrlHash!, 'Error from local client', { errorMessage: error.message, stack: error.stack }).catch(() => {})
  }

  function onServerError(error: Error) {
    log('Error from remote server:', error)
    if (DEBUG) debugLog(global.currentServerUrlHash!, 'Error from remote server', { errorMessage: error.message, stack: error.stack }).catch(() => {})
  }
}

/**
 * Type for the auth initialization function
 */
export type AuthInitializer = () => Promise<{
  waitForAuthCode: () => Promise<string>
  skipBrowserAuth: boolean
}>

/**
 * Creates and connects to a remote server with OAuth authentication
 * @param client The client to connect with
 * @param serverUrl The URL of the remote server
 * @param authProvider The OAuth client provider
 * @param headers Additional headers to send with the request
 * @param authInitializer Function to initialize authentication when needed
 * @param transportStrategy Strategy for selecting transport type ('sse-only', 'http-only', 'sse-first', 'http-first')
 * @param recursionReasons Set of reasons for recursive calls (internal use)
 * @returns The connected transport
 */
export async function connectToRemoteServer(
  client: Client | null,
  serverUrl: string,
  authProvider: OAuthClientProvider,
  headers: Record<string, string>,
  authInitializer: AuthInitializer,
  transportStrategy: TransportStrategy = 'http-first',
  recursionReasons: Set<string> = new Set(),
): Promise<Transport> {
  log(`[${pid}] Connecting to remote server: ${serverUrl}`)
  const url = new URL(serverUrl)

  // Create transport with eventSourceInit to pass Authorization header if present
  const eventSourceInit = {
    fetch: (url: string | URL, init?: RequestInit) => {
      return Promise.resolve(authProvider?.tokens?.()).then((tokens) =>
        fetch(url, {
          ...init,
          headers: {
            ...(init?.headers as Record<string, string> | undefined),
            ...headers,
            ...(tokens?.access_token ? { Authorization: `Bearer ${tokens.access_token}` } : {}),
            Accept: 'text/event-stream',
          } as Record<string, string>,
        }),
      )
    },
  }

  log(`Using transport strategy: ${transportStrategy}`)
  // Determine if we should attempt to fallback on error
  // Choose transport based on user strategy and recursion history
  const shouldAttemptFallback = transportStrategy === 'http-first' || transportStrategy === 'sse-first'

  // Create transport instance based on the strategy
  const sseTransport = transportStrategy === 'sse-only' || transportStrategy === 'sse-first'
  const transport = sseTransport
    ? new SSEClientTransport(url, {
        authProvider,
        requestInit: { headers },
        eventSourceInit,
      })
    : new StreamableHTTPClientTransport(url, {
        authProvider,
        requestInit: { headers },
      })

  try {
    if (DEBUG) await debugLog(global.currentServerUrlHash!, 'Attempting to connect to remote server', { sseTransport })
    
    if (client) {
      if (DEBUG) await debugLog(global.currentServerUrlHash!, 'Connecting client to transport')
      await client.connect(transport)
    } else {
      if (DEBUG) await debugLog(global.currentServerUrlHash!, 'Starting transport directly')
      await transport.start()
      if (!sseTransport) {
        // Extremely hacky, but we didn't actually send a request when calling transport.start() above, so we don't
        // know if we're even talking to an HTTP server. But if we forced that now we'd get an error later saying that
        // the client is already connected. So let's just create a one-off client to make a single request and figure
        // out if we're actually talking to an HTTP server or not.
        if (DEBUG) await debugLog(global.currentServerUrlHash!, 'Creating test transport for HTTP-only connection test')
        const testTransport = new StreamableHTTPClientTransport(url, { authProvider, requestInit: { headers } })
        const testClient = new Client({ name: 'mcp-remote-fallback-test', version: '0.0.0' }, { capabilities: {} })
        await testClient.connect(testTransport)
      }
    }
    log(`Connected to remote server using ${transport.constructor.name}`)
    if (DEBUG) await debugLog(global.currentServerUrlHash!, `Connected to remote server successfully`, { transportType: transport.constructor.name })

    return transport
  } catch (error) {
    // Check if it's a protocol error and we should attempt fallback
    if (
      error instanceof Error &&
      shouldAttemptFallback &&
      (error.message.includes('405') ||
        error.message.includes('Method Not Allowed') ||
        error.message.includes('404') ||
        error.message.includes('Not Found'))
    ) {
      log(`Received error: ${error.message}`)

      // If we've already tried falling back once, throw an error
      if (recursionReasons.has(REASON_TRANSPORT_FALLBACK)) {
        const errorMessage = `Already attempted transport fallback. Giving up.`
        log(errorMessage)
        throw new Error(errorMessage)
      }

      log(`Recursively reconnecting for reason: ${REASON_TRANSPORT_FALLBACK}`)

      // Add to recursion reasons set
      recursionReasons.add(REASON_TRANSPORT_FALLBACK)

      // Recursively call connectToRemoteServer with the updated recursion tracking
      return connectToRemoteServer(
        client,
        serverUrl,
        authProvider,
        headers,
        authInitializer,
        sseTransport ? 'http-only' : 'sse-only',
        recursionReasons,
      )
    } else if (error instanceof UnauthorizedError || (error instanceof Error && error.message.includes('Unauthorized'))) {
      log('Authentication required. Initializing auth...')
      if (DEBUG) {
        await debugLog(global.currentServerUrlHash!, 'Authentication required, initializing auth process', {
          errorMessage: error.message,
          stack: error.stack
        })
      }

      // Initialize authentication on-demand
      if (DEBUG) await debugLog(global.currentServerUrlHash!, 'Calling authInitializer to start auth flow')
      const { waitForAuthCode, skipBrowserAuth } = await authInitializer()

      if (skipBrowserAuth) {
        log('Authentication required but skipping browser auth - using shared auth')
        if (DEBUG) await debugLog(global.currentServerUrlHash!, 'Authentication required but skipping browser auth - using shared auth')
      } else {
        log('Authentication required. Waiting for authorization...')
        if (DEBUG) await debugLog(global.currentServerUrlHash!, 'Authentication required. Waiting for authorization...')
      }

      // Wait for the authorization code from the callback
      if (DEBUG) await debugLog(global.currentServerUrlHash!, 'Waiting for auth code from callback server')
      const code = await waitForAuthCode()
      if (DEBUG) await debugLog(global.currentServerUrlHash!, 'Received auth code from callback server')

      try {
        log('Completing authorization...')
        if (DEBUG) await debugLog(global.currentServerUrlHash!, 'Completing authorization with transport.finishAuth')
        await transport.finishAuth(code)
        if (DEBUG) await debugLog(global.currentServerUrlHash!, 'Authorization completed successfully')

        if (recursionReasons.has(REASON_AUTH_NEEDED)) {
          const errorMessage = `Already attempted reconnection for reason: ${REASON_AUTH_NEEDED}. Giving up.`
          log(errorMessage)
          if (DEBUG) await debugLog(global.currentServerUrlHash!, 'Already attempted auth reconnection, giving up', { recursionReasons: Array.from(recursionReasons) })
          throw new Error(errorMessage)
        }

        // Track this reason for recursion
        recursionReasons.add(REASON_AUTH_NEEDED)
        log(`Recursively reconnecting for reason: ${REASON_AUTH_NEEDED}`)
        if (DEBUG) await debugLog(global.currentServerUrlHash!, 'Recursively reconnecting after auth', { recursionReasons: Array.from(recursionReasons) })

        // Recursively call connectToRemoteServer with the updated recursion tracking
        return connectToRemoteServer(client, serverUrl, authProvider, headers, authInitializer, transportStrategy, recursionReasons)
      } catch (authError) {
        log('Authorization error:', authError)
        if (DEBUG) await debugLog(global.currentServerUrlHash!, 'Authorization error during finishAuth', { errorMessage: authError.message, stack: authError.stack })
        throw authError
      }
    } else {
      log('Connection error:', error)
      if (DEBUG) await debugLog(global.currentServerUrlHash!, 'Connection error', { 
        errorMessage: error.message, 
        stack: error.stack,
        transportType: transport.constructor.name
      })
      throw error
    }
  }
}

/**
 * Sets up an Express server to handle OAuth callbacks
 * @param options The server options
 * @returns An object with the server, authCode, and waitForAuthCode function
 */
export function setupOAuthCallbackServerWithLongPoll(options: OAuthCallbackServerOptions) {
  let authCode: string | null = null
  const app = express()

  // Create a promise to track when auth is completed
  let authCompletedResolve: (code: string) => void
  const authCompletedPromise = new Promise<string>((resolve) => {
    authCompletedResolve = resolve
  })

  // Long-polling endpoint
  app.get('/wait-for-auth', (req, res) => {
    if (authCode) {
      // Auth already completed - just return 200 without the actual code
      // Secondary instances will read tokens from disk
      log('Auth already completed, returning 200')
      res.status(200).send('Authentication completed')
      return
    }

    if (req.query.poll === 'false') {
      log('Client requested no long poll, responding with 202')
      res.status(202).send('Authentication in progress')
      return
    }

    // Long poll - wait for up to 30 seconds
    const longPollTimeout = setTimeout(() => {
      log('Long poll timeout reached, responding with 202')
      res.status(202).send('Authentication in progress')
    }, 30000)

    // If auth completes while we're waiting, send the response immediately
    authCompletedPromise
      .then(() => {
        clearTimeout(longPollTimeout)
        if (!res.headersSent) {
          log('Auth completed during long poll, responding with 200')
          res.status(200).send('Authentication completed')
        }
      })
      .catch(() => {
        clearTimeout(longPollTimeout)
        if (!res.headersSent) {
          log('Auth failed during long poll, responding with 500')
          res.status(500).send('Authentication failed')
        }
      })
  })

  // OAuth callback endpoint
  app.get(options.path, (req, res) => {
    const code = req.query.code as string | undefined
    if (!code) {
      res.status(400).send('Error: No authorization code received')
      return
    }

    authCode = code
    log('Auth code received, resolving promise')
    authCompletedResolve(code)

    res.send(`
      Authorization successful!
      You may close this window and return to the CLI.
      <script>
        // If this is a non-interactive session (no manual approval step was required) then
        // this should automatically close the window. If not, this will have no effect and
        // the user will see the message above.
        window.close();
      </script>
    `)

    // Notify main flow that auth code is available
    options.events.emit('auth-code-received', code)
  })

  const server = app.listen(options.port, () => {
    log(`OAuth callback server running at http://127.0.0.1:${options.port}`)
  })

  const waitForAuthCode = (): Promise<string> => {
    return new Promise((resolve) => {
      if (authCode) {
        resolve(authCode)
        return
      }

      options.events.once('auth-code-received', (code) => {
        resolve(code)
      })
    })
  }

  return { server, authCode, waitForAuthCode, authCompletedPromise }
}

/**
 * Sets up an Express server to handle OAuth callbacks
 * @param options The server options
 * @returns An object with the server, authCode, and waitForAuthCode function
 */
export function setupOAuthCallbackServer(options: OAuthCallbackServerOptions) {
  const { server, authCode, waitForAuthCode } = setupOAuthCallbackServerWithLongPoll(options)
  return { server, authCode, waitForAuthCode }
}

async function findExistingClientPort(serverUrlHash: string): Promise<number | undefined> {
  const clientInfo = await readJsonFile<OAuthClientInformationFull>(serverUrlHash, 'client_info.json', OAuthClientInformationFullSchema)
  if (!clientInfo) {
    return undefined
  }

  const localhostRedirectUri = clientInfo.redirect_uris.map((uri) => new URL(uri)).find(({ hostname }) => hostname === 'localhost' || hostname === '127.0.0.1')
  if (!localhostRedirectUri) {
    throw new Error('Cannot find localhost callback URI from existing client information')
  }

  return parseInt(localhostRedirectUri.port)
}

function calculateDefaultPort(serverUrlHash: string): number {
  // Convert the first 4 bytes of the serverUrlHash into a port offset
  const offset = parseInt(serverUrlHash.substring(0, 4), 16)
  // Pick a consistent but random-seeming port from 3335 to 49151
  return 3335 + (offset % 45816)
}

/**
 * Finds an available port on the local machine
 * @param preferredPort Optional preferred port to try first
 * @returns A promise that resolves to an available port number
 */
export async function findAvailablePort(preferredPort?: number): Promise<number> {
  return new Promise((resolve, reject) => {
    const server = net.createServer()

    server.on('error', (err: NodeJS.ErrnoException) => {
      if (err.code === 'EADDRINUSE') {
        // If preferred port is in use, get a random port
        server.listen(0)
      } else {
        reject(err)
      }
    })

    server.on('listening', () => {
      const { port } = server.address() as net.AddressInfo
      server.close(() => {
        resolve(port)
      })
    })

    // Try preferred port first, or get a random port
    server.listen(preferredPort || 0)
  })
}

/**
 * Parses command line arguments for MCP clients and proxies
 * @param args Command line arguments
 * @param usage Usage message to show on error
 * @returns A promise that resolves to an object with parsed serverUrl, callbackPort and headers
 */
export async function parseCommandLineArgs(args: string[], usage: string) {
  // Process headers
  const headers: Record<string, string> = {}
  let i = 0
  while (i < args.length) {
    if (args[i] === '--header' && i < args.length - 1) {
      const value = args[i + 1]
      const match = value.match(/^([A-Za-z0-9_-]+):(.*)$/)
      if (match) {
        headers[match[1]] = match[2]
      } else {
        log(`Warning: ignoring invalid header argument: ${value}`)
      }
      args.splice(i, 2)
      // Do not increment i, as the array has shifted
      continue
    }
    i++
  }

  const serverUrl = args[0]
  const specifiedPort = args[1] ? parseInt(args[1]) : undefined
  const allowHttp = args.includes('--allow-http')
  
  // Check for debug flag
  const debug = args.includes('--debug')
  if (debug) {
    DEBUG = true
    log('Debug mode enabled - detailed logs will be written to ~/.mcp-auth/')
  }

  // Parse transport strategy
  let transportStrategy: TransportStrategy = 'http-first' // Default
  const transportIndex = args.indexOf('--transport')
  if (transportIndex !== -1 && transportIndex < args.length - 1) {
    const strategy = args[transportIndex + 1]
    if (strategy === 'sse-only' || strategy === 'http-only' || strategy === 'sse-first' || strategy === 'http-first') {
      transportStrategy = strategy as TransportStrategy
      log(`Using transport strategy: ${transportStrategy}`)
    } else {
      log(`Warning: Ignoring invalid transport strategy: ${strategy}. Valid values are: sse-only, http-only, sse-first, http-first`)
    }
  }

<<<<<<< HEAD
  let staticOAuthClientMetadata: StaticOAuthClientMetadata = null
  const staticOAuthClientMetadataIndex = args.indexOf('--static-oauth-client-metadata')
  if (staticOAuthClientMetadataIndex !== -1 && staticOAuthClientMetadataIndex < args.length - 1) {
    staticOAuthClientMetadata = JSON.parse(args[staticOAuthClientMetadataIndex + 1])
    if (staticOAuthClientMetadata) {
      log(`Using static OAuth client metadata`)
    }
  }

  // parse static OAuth client information, if provided
  // defaults to OAuth dynamic client registration
  let staticOAuthClientInfo: StaticOAuthClientInformationFull = null
  const staticOAuthClientInfoIndex = args.indexOf('--static-oauth-client-info')
  if (staticOAuthClientInfoIndex !== -1 && staticOAuthClientInfoIndex < args.length - 1) {
    staticOAuthClientInfo = JSON.parse(args[staticOAuthClientInfoIndex + 1])
    if (staticOAuthClientInfo) {
      log(`Using static OAuth client information`)
    }
=======
  // Parse host
  let host = 'localhost' // Default
  const hostIndex = args.indexOf('--host')
  if (hostIndex !== -1 && hostIndex < args.length - 1) {
    host = args[hostIndex + 1]
    log(`Using callback hostname: ${host}`)
>>>>>>> dfe1eabf
  }

  if (!serverUrl) {
    log(usage)
    process.exit(1)
  }

  const url = new URL(serverUrl)
  const isLocalhost = (url.hostname === 'localhost' || url.hostname === '127.0.0.1') && url.protocol === 'http:'

  if (!(url.protocol == 'https:' || isLocalhost || allowHttp)) {
    log('Error: Non-HTTPS URLs are only allowed for localhost or when --allow-http flag is provided')
    log(usage)
    process.exit(1)
  }
  const serverUrlHash = getServerUrlHash(serverUrl)
  
  // Set server hash globally for debug logging
  global.currentServerUrlHash = serverUrlHash
  
  if (DEBUG) {
    debugLog(serverUrlHash, `Starting mcp-remote with server URL: ${serverUrl}`).catch(() => {})
  }
  
  const defaultPort = calculateDefaultPort(serverUrlHash)

  // Use the specified port, or the existing client port or fallback to find an available one
  const [existingClientPort, availablePort] = await Promise.all([findExistingClientPort(serverUrlHash), findAvailablePort(defaultPort)])
  let callbackPort: number

  if (specifiedPort) {
    if (existingClientPort && specifiedPort !== existingClientPort) {
      log(
        `Warning! Specified callback port of ${specifiedPort}, which conflicts with existing client registration port ${existingClientPort}. Deleting existing client data to force reregistration.`,
      )
      await fs.rm(getConfigFilePath(serverUrlHash, 'client_info.json'))
    }
    log(`Using specified callback port: ${specifiedPort}`)
    callbackPort = specifiedPort
  } else if (existingClientPort) {
    log(`Using existing client port: ${existingClientPort}`)
    callbackPort = existingClientPort
  } else {
    log(`Using automatically selected callback port: ${availablePort}`)
    callbackPort = availablePort
  }

  if (Object.keys(headers).length > 0) {
    log(`Using custom headers: ${JSON.stringify(headers)}`)
  }
  // Replace environment variables in headers
  // example `Authorization: Bearer ${TOKEN}` will read process.env.TOKEN
  for (const [key, value] of Object.entries(headers)) {
    headers[key] = value.replace(/\$\{([^}]+)}/g, (match, envVarName) => {
      const envVarValue = process.env[envVarName]

      if (envVarValue !== undefined) {
        log(`Replacing ${match} with environment value in header '${key}'`)
        return envVarValue
      } else {
        log(`Warning: Environment variable '${envVarName}' not found for header '${key}'.`)
        return ''
      }
    })
  }

<<<<<<< HEAD
  return { serverUrl, callbackPort, headers, transportStrategy, staticOAuthClientMetadata, staticOAuthClientInfo }
=======
  return { serverUrl, callbackPort, headers, transportStrategy, host, debug }
>>>>>>> dfe1eabf
}

/**
 * Sets up signal handlers for graceful shutdown
 * @param cleanup Cleanup function to run on shutdown
 */
export function setupSignalHandlers(cleanup: () => Promise<void>) {
  process.on('SIGINT', async () => {
    log('\nShutting down...')
    await cleanup()
    process.exit(0)
  })

  // Keep the process alive
  process.stdin.resume()
  process.stdin.on('end', async () => {
    log('\nShutting down...')
    await cleanup()
    process.exit(0)
  })
}

/**
 * Generates a hash for the server URL to use in filenames
 * @param serverUrl The server URL to hash
 * @returns The hashed server URL
 */
export function getServerUrlHash(serverUrl: string): string {
  return crypto.createHash('md5').update(serverUrl).digest('hex')
}<|MERGE_RESOLUTION|>--- conflicted
+++ resolved
@@ -41,24 +41,24 @@
 // Debug logging function
 export async function debugLog(serverUrlHash: string, message: string, ...args: any[]): Promise<void> {
   if (!DEBUG) return;
-  
+
   try {
     // Format with timestamp and PID
     const formattedMessage = `[${getTimestamp()}][${pid}] ${message}`;
-    
+
     // Log to console
     console.error(formattedMessage, ...args);
-    
+
     // Ensure config directory exists
     const configDir = process.env.MCP_REMOTE_CONFIG_DIR || path.join(os.homedir(), '.mcp-auth');
     await fs.mkdir(configDir, { recursive: true });
-    
+
     // Append to log file
     const logPath = path.join(configDir, `${serverUrlHash}_debug.log`);
     const logMessage = `${formattedMessage} ${args.map(arg => 
       typeof arg === 'object' ? JSON.stringify(arg) : String(arg)
     ).join(' ')}\n`;
-    
+
     await fs.appendFile(logPath, logMessage, { encoding: 'utf8' });
   } catch (error) {
     // Fallback to console if file logging fails
@@ -69,7 +69,7 @@
 export function log(str: string, ...rest: unknown[]) {
   // Using stderr so that it doesn't interfere with stdout
   console.error(`[${pid}] ${str}`, ...rest);
-  
+
   // If debug mode is on, also log to debug file
   if (DEBUG && global.currentServerUrlHash) {
     debugLog(global.currentServerUrlHash, str, ...rest).catch(() => {});
@@ -88,7 +88,7 @@
     // TODO: fix types
     const message = _message as any
     log('[Local→Remote]', message.method || message.id)
-    
+
     if (DEBUG) {
       debugLog(global.currentServerUrlHash!, 'Local → Remote message', {
         method: message.method,
@@ -96,17 +96,17 @@
         params: message.params ? JSON.stringify(message.params).substring(0, 500) : undefined
       }).catch(() => {})
     }
-    
+
     if (message.method === 'initialize') {
       const { clientInfo } = message.params
       if (clientInfo) clientInfo.name = `${clientInfo.name} (via mcp-remote ${MCP_REMOTE_VERSION})`
       log(JSON.stringify(message, null, 2))
-      
+
       if (DEBUG) {
         debugLog(global.currentServerUrlHash!, 'Initialize message with modified client info', { clientInfo }).catch(() => {})
       }
     }
-    
+
     transportToServer.send(message).catch(onServerError)
   }
 
@@ -114,7 +114,7 @@
     // TODO: fix types
     const message = _message as any
     log('[Remote→Local]', message.method || message.id)
-    
+
     if (DEBUG) {
       debugLog(global.currentServerUrlHash!, 'Remote → Local message', {
         method: message.method,
@@ -123,7 +123,7 @@
         error: message.error
       }).catch(() => {})
     }
-    
+
     transportToClient.send(message).catch(onClientError)
   }
 
@@ -228,7 +228,7 @@
 
   try {
     if (DEBUG) await debugLog(global.currentServerUrlHash!, 'Attempting to connect to remote server', { sseTransport })
-    
+
     if (client) {
       if (DEBUG) await debugLog(global.currentServerUrlHash!, 'Connecting client to transport')
       await client.connect(transport)
@@ -337,8 +337,8 @@
       }
     } else {
       log('Connection error:', error)
-      if (DEBUG) await debugLog(global.currentServerUrlHash!, 'Connection error', { 
-        errorMessage: error.message, 
+      if (DEBUG) await debugLog(global.currentServerUrlHash!, 'Connection error', {
+        errorMessage: error.message,
         stack: error.stack,
         transportType: transport.constructor.name
       })
@@ -539,7 +539,7 @@
   const serverUrl = args[0]
   const specifiedPort = args[1] ? parseInt(args[1]) : undefined
   const allowHttp = args.includes('--allow-http')
-  
+
   // Check for debug flag
   const debug = args.includes('--debug')
   if (debug) {
@@ -560,7 +560,14 @@
     }
   }
 
-<<<<<<< HEAD
+  // Parse host
+  let host = 'localhost' // Default
+  const hostIndex = args.indexOf('--host')
+  if (hostIndex !== -1 && hostIndex < args.length - 1) {
+    host = args[hostIndex + 1]
+    log(`Using callback hostname: ${host}`)
+  }
+
   let staticOAuthClientMetadata: StaticOAuthClientMetadata = null
   const staticOAuthClientMetadataIndex = args.indexOf('--static-oauth-client-metadata')
   if (staticOAuthClientMetadataIndex !== -1 && staticOAuthClientMetadataIndex < args.length - 1) {
@@ -579,14 +586,6 @@
     if (staticOAuthClientInfo) {
       log(`Using static OAuth client information`)
     }
-=======
-  // Parse host
-  let host = 'localhost' // Default
-  const hostIndex = args.indexOf('--host')
-  if (hostIndex !== -1 && hostIndex < args.length - 1) {
-    host = args[hostIndex + 1]
-    log(`Using callback hostname: ${host}`)
->>>>>>> dfe1eabf
   }
 
   if (!serverUrl) {
@@ -603,14 +602,14 @@
     process.exit(1)
   }
   const serverUrlHash = getServerUrlHash(serverUrl)
-  
+
   // Set server hash globally for debug logging
   global.currentServerUrlHash = serverUrlHash
-  
+
   if (DEBUG) {
     debugLog(serverUrlHash, `Starting mcp-remote with server URL: ${serverUrl}`).catch(() => {})
   }
-  
+
   const defaultPort = calculateDefaultPort(serverUrlHash)
 
   // Use the specified port, or the existing client port or fallback to find an available one
@@ -653,11 +652,7 @@
     })
   }
 
-<<<<<<< HEAD
-  return { serverUrl, callbackPort, headers, transportStrategy, staticOAuthClientMetadata, staticOAuthClientInfo }
-=======
-  return { serverUrl, callbackPort, headers, transportStrategy, host, debug }
->>>>>>> dfe1eabf
+  return { serverUrl, callbackPort, headers, transportStrategy, host, debug, staticOAuthClientMetadata, staticOAuthClientInfo }
 }
 
 /**
