--- conflicted
+++ resolved
@@ -33,12 +33,9 @@
   callbackPort: number,
   headers: Record<string, string>,
   transportStrategy: TransportStrategy = 'http-first',
-<<<<<<< HEAD
+  host: string,
   staticOAuthClientMetadata: StaticOAuthClientMetadata,
   staticOAuthClientInfo: StaticOAuthClientInformationFull,
-=======
-  host: string,
->>>>>>> dfe1eabf
 ) {
   // Set up event emitter for auth flow
   const events = new EventEmitter()
@@ -145,15 +142,9 @@
 }
 
 // Parse command-line arguments and run the proxy
-<<<<<<< HEAD
-parseCommandLineArgs(process.argv.slice(2), 'Usage: npx tsx proxy.ts <https://server-url> [callback-port]')
-  .then(({ serverUrl, callbackPort, headers, transportStrategy, staticOAuthClientMetadata, staticOAuthClientInfo }) => {
-    return runProxy(serverUrl, callbackPort, headers, transportStrategy, staticOAuthClientMetadata, staticOAuthClientInfo)
-=======
 parseCommandLineArgs(process.argv.slice(2), 'Usage: npx tsx proxy.ts <https://server-url> [callback-port] [--debug]')
-  .then(({ serverUrl, callbackPort, headers, transportStrategy, host, debug }) => {
-    return runProxy(serverUrl, callbackPort, headers, transportStrategy, host)
->>>>>>> dfe1eabf
+  .then(({ serverUrl, callbackPort, headers, transportStrategy, host, debug, staticOAuthClientMetadata, staticOAuthClientInfo }) => {
+    return runProxy(serverUrl, callbackPort, headers, transportStrategy, host, staticOAuthClientMetadata, staticOAuthClientInfo)
   })
   .catch((error) => {
     log('Fatal error:', error)
